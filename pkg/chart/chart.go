--- conflicted
+++ resolved
@@ -134,22 +134,6 @@
 	)
 	bar.SetXAxis(workloads)
 
-<<<<<<< HEAD
-=======
-	// Get unique subjects for series
-	subjects := make(map[string]struct{})
-	for _, m := range data {
-		for s := range m {
-			subjects[s] = struct{}{}
-		}
-	}
-	subjectList := make([]string, 0, len(subjects))
-	for s := range subjects {
-		subjectList = append(subjectList, s)
-	}
-	sort.Strings(subjectList)
-
->>>>>>> fe8a4a28
 	// Add a series for each subject
 	for _, subject := range subjectList {
 		values := make([]opts.BarData, len(workloads))
